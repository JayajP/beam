/*
 * Licensed to the Apache Software Foundation (ASF) under one
 * or more contributor license agreements.  See the NOTICE file
 * distributed with this work for additional information
 * regarding copyright ownership.  The ASF licenses this file
 * to you under the Apache License, Version 2.0 (the
 * "License"); you may not use this file except in compliance
 * with the License.  You may obtain a copy of the License at
 *
 *     http://www.apache.org/licenses/LICENSE-2.0
 *
 * Unless required by applicable law or agreed to in writing, software
 * distributed under the License is distributed on an "AS IS" BASIS,
 * WITHOUT WARRANTIES OR CONDITIONS OF ANY KIND, either express or implied.
 * See the License for the specific language governing permissions and
 * limitations under the License.
 */
package org.apache.beam.runners.direct;

import com.google.common.base.MoreObjects;
import com.google.common.base.Supplier;
import com.google.common.collect.ImmutableList;
import com.google.common.collect.ImmutableMap;
import com.google.common.collect.ImmutableSet;
import java.io.IOException;
import java.util.Collection;
import java.util.HashMap;
import java.util.Map;
import java.util.concurrent.ExecutorService;
import java.util.concurrent.Executors;
<<<<<<< HEAD
=======
import javax.annotation.Nullable;
import org.apache.beam.runners.core.GBKIntoKeyedWorkItems;
>>>>>>> f2fe1ae4
import org.apache.beam.runners.direct.DirectGroupByKey.DirectGroupByKeyOnly;
import org.apache.beam.runners.direct.DirectRunner.DirectPipelineResult;
import org.apache.beam.runners.direct.TestStreamEvaluatorFactory.DirectTestStreamFactory;
import org.apache.beam.runners.direct.ViewEvaluatorFactory.ViewOverrideFactory;
import org.apache.beam.sdk.AggregatorRetrievalException;
import org.apache.beam.sdk.AggregatorValues;
import org.apache.beam.sdk.Pipeline;
import org.apache.beam.sdk.Pipeline.PipelineExecutionException;
import org.apache.beam.sdk.PipelineResult;
import org.apache.beam.sdk.annotations.Experimental;
import org.apache.beam.sdk.io.Read;
import org.apache.beam.sdk.io.Write;
import org.apache.beam.sdk.metrics.MetricResults;
import org.apache.beam.sdk.metrics.MetricsEnvironment;
import org.apache.beam.sdk.options.PipelineOptions;
import org.apache.beam.sdk.runners.PipelineRunner;
import org.apache.beam.sdk.testing.TestStream;
import org.apache.beam.sdk.transforms.Aggregator;
import org.apache.beam.sdk.transforms.AppliedPTransform;
import org.apache.beam.sdk.transforms.GroupByKey;
import org.apache.beam.sdk.transforms.PTransform;
import org.apache.beam.sdk.transforms.ParDo;
import org.apache.beam.sdk.transforms.View.CreatePCollectionView;
import org.apache.beam.sdk.util.TimerInternals.TimerData;
import org.apache.beam.sdk.util.UserCodeException;
import org.apache.beam.sdk.util.WindowedValue;
import org.apache.beam.sdk.values.PCollection;
import org.apache.beam.sdk.values.PCollection.IsBounded;
import org.apache.beam.sdk.values.PCollectionView;
import org.apache.beam.sdk.values.PInput;
import org.apache.beam.sdk.values.POutput;
import org.apache.beam.sdk.values.PValue;
import org.joda.time.Duration;
import org.joda.time.Instant;

/**
 * An In-Memory implementation of the Dataflow Programming Model. Supports Unbounded
 * {@link PCollection PCollections}.
 */
@Experimental
public class DirectRunner
    extends PipelineRunner<DirectPipelineResult> {
  /**
   * The default set of transform overrides to use in the {@link DirectRunner}.
   *
   * <p>A transform override must have a single-argument constructor that takes an instance of the
   * type of transform it is overriding.
   */
  @SuppressWarnings("rawtypes")
  private static Map<Class<? extends PTransform>, PTransformOverrideFactory>
      defaultTransformOverrides =
          ImmutableMap.<Class<? extends PTransform>, PTransformOverrideFactory>builder()
              .put(CreatePCollectionView.class, new ViewOverrideFactory())
              .put(GroupByKey.class, new DirectGroupByKeyOverrideFactory())
              .put(TestStream.class, new DirectTestStreamFactory())
              .put(Write.Bound.class, new WriteWithShardingFactory())
              .put(ParDo.Bound.class, new ParDoOverrideFactory())
              .put(
                  GBKIntoKeyedWorkItems.class,
                  new DirectGBKIntoKeyedWorkItemsOverrideFactory())
              .build();

  /**
   * Part of a {@link PCollection}. Elements are output to a bundle, which will cause them to be
   * executed by {@link PTransform PTransforms} that consume the {@link PCollection} this bundle is
   * a part of at a later point. This is an uncommitted bundle and can have elements added to it.
   *
   * @param <T> the type of elements that can be added to this bundle
   */
  interface UncommittedBundle<T> {
    /**
     * Returns the PCollection that the elements of this {@link UncommittedBundle} belong to.
     */
    @Nullable
    PCollection<T> getPCollection();

    /**
     * Outputs an element to this bundle.
     *
     * @param element the element to add to this bundle
     * @return this bundle
     */
    UncommittedBundle<T> add(WindowedValue<T> element);

    /**
     * Commits this {@link UncommittedBundle}, returning an immutable {@link CommittedBundle}
     * containing all of the elements that were added to it. The {@link #add(WindowedValue)} method
     * will throw an {@link IllegalStateException} if called after a call to commit.
     * @param synchronizedProcessingTime the synchronized processing time at which this bundle was
     *                                   committed
     */
    CommittedBundle<T> commit(Instant synchronizedProcessingTime);
  }

  /**
   * Part of a {@link PCollection}. Elements are output to an {@link UncommittedBundle}, which will
   * eventually committed. Committed elements are executed by the {@link PTransform PTransforms}
   * that consume the {@link PCollection} this bundle is
   * a part of at a later point.
   * @param <T> the type of elements contained within this bundle
   */
  interface CommittedBundle<T> {
    /**
     * Returns the PCollection that the elements of this bundle belong to.
     */
    @Nullable
    PCollection<T> getPCollection();

    /**
     * Returns the key that was output in the most recent {@link GroupByKey} in the
     * execution of this bundle.
     */
    StructuralKey<?> getKey();

    /**
     * Returns an {@link Iterable} containing all of the elements that have been added to this
     * {@link CommittedBundle}.
     */
    Iterable<WindowedValue<T>> getElements();

    /**
     * Returns the processing time output watermark at the time the producing {@link PTransform}
     * committed this bundle. Downstream synchronized processing time watermarks cannot progress
     * past this point before consuming this bundle.
     *
     * <p>This value is no greater than the earliest incomplete processing time or synchronized
     * processing time {@link TimerData timer} at the time this bundle was committed, including any
     * timers that fired to produce this bundle.
     */
    Instant getSynchronizedProcessingOutputWatermark();

    /**
     * Return a new {@link CommittedBundle} that is like this one, except calls to
     * {@link #getElements()} will return the provided elements. This bundle is unchanged.
     *
     * <p>The value of the {@link #getSynchronizedProcessingOutputWatermark() synchronized
     * processing output watermark} of the returned {@link CommittedBundle} is equal to the value
     * returned from the current bundle. This is used to ensure a {@link PTransform} that could not
     * complete processing on input elements properly holds the synchronized processing time to the
     * appropriate value.
     */
    CommittedBundle<T> withElements(Iterable<WindowedValue<T>> elements);
  }

  /**
   * A {@link PCollectionViewWriter} is responsible for writing contents of a {@link PCollection} to
   * a storage mechanism that can be read from while constructing a {@link PCollectionView}.
   * @param <ElemT> the type of elements the input {@link PCollection} contains.
   * @param <ViewT> the type of the PCollectionView this writer writes to.
   */
  public interface PCollectionViewWriter<ElemT, ViewT> {
    void add(Iterable<WindowedValue<ElemT>> values);
  }

  ////////////////////////////////////////////////////////////////////////////////////////////////
  private final DirectOptions options;
<<<<<<< HEAD
  private Supplier<ExecutorService> executorServiceSupplier = new FixedThreadPoolSupplier();
=======
  private Supplier<ExecutorService> executorServiceSupplier;
>>>>>>> f2fe1ae4
  private Supplier<Clock> clockSupplier = new NanosOffsetClockSupplier();

  public static DirectRunner fromOptions(PipelineOptions options) {
    return new DirectRunner(options.as(DirectOptions.class));
  }

  private DirectRunner(DirectOptions options) {
    this.options = options;
    this.executorServiceSupplier = new FixedThreadPoolSupplier(options);
  }

  /**
   * Returns the {@link PipelineOptions} used to create this {@link DirectRunner}.
   */
  public DirectOptions getPipelineOptions() {
    return options;
  }

  Supplier<Clock> getClockSupplier() {
    return clockSupplier;
  }

  void setClockSupplier(Supplier<Clock> supplier) {
    this.clockSupplier = supplier;
  }

  @Override
  public <OutputT extends POutput, InputT extends PInput> OutputT apply(
      PTransform<InputT, OutputT> transform, InputT input) {
    PTransformOverrideFactory overrideFactory = defaultTransformOverrides.get(transform.getClass());
    if (overrideFactory != null) {
      PTransform<InputT, OutputT> customTransform = overrideFactory.override(transform);

      return super.apply(customTransform, input);
    }
    // If there is no override, or we should not apply the override, apply the original transform
    return super.apply(transform, input);
  }

  @Override
  public DirectPipelineResult run(Pipeline pipeline) {
    MetricsEnvironment.setMetricsSupported(true);
    ConsumerTrackingPipelineVisitor consumerTrackingVisitor = new ConsumerTrackingPipelineVisitor();
    pipeline.traverseTopologically(consumerTrackingVisitor);
    for (PValue unfinalized : consumerTrackingVisitor.getUnfinalizedPValues()) {
      unfinalized.finishSpecifying();
    }
    @SuppressWarnings("rawtypes")
    KeyedPValueTrackingVisitor keyedPValueVisitor =
        KeyedPValueTrackingVisitor.create(
            ImmutableSet.<Class<? extends PTransform>>of(
                GroupByKey.class, DirectGroupByKeyOnly.class));
    pipeline.traverseTopologically(keyedPValueVisitor);

    DisplayDataValidator.validatePipeline(pipeline);

    EvaluationContext context =
        EvaluationContext.create(
            getPipelineOptions(),
            clockSupplier.get(),
            createBundleFactory(getPipelineOptions()),
            consumerTrackingVisitor.getRootTransforms(),
            consumerTrackingVisitor.getValueToConsumers(),
            consumerTrackingVisitor.getStepNames(),
            consumerTrackingVisitor.getViews());

    // independent executor service for each run
    ExecutorService executorService = executorServiceSupplier.get();

<<<<<<< HEAD
    TransformEvaluatorRegistry registry = TransformEvaluatorRegistry.defaultRegistry();
=======
    RootInputProvider rootInputProvider = RootProviderRegistry.defaultRegistry(context);
    TransformEvaluatorRegistry registry = TransformEvaluatorRegistry.defaultRegistry(context);
>>>>>>> f2fe1ae4
    PipelineExecutor executor =
        ExecutorServiceParallelExecutor.create(
            executorService,
            consumerTrackingVisitor.getValueToConsumers(),
            keyedPValueVisitor.getKeyedPValues(),
<<<<<<< HEAD
=======
            rootInputProvider,
>>>>>>> f2fe1ae4
            registry,
            defaultModelEnforcements(options),
            context);
    executor.start(consumerTrackingVisitor.getRootTransforms());

    Map<Aggregator<?, ?>, Collection<PTransform<?, ?>>> aggregatorSteps =
        pipeline.getAggregatorSteps();
    DirectPipelineResult result = new DirectPipelineResult(executor, context, aggregatorSteps);
    if (options.isBlockOnRun()) {
      try {
        result.waitUntilFinish();
      } catch (UserCodeException userException) {
        throw new PipelineExecutionException(userException.getCause());
      } catch (Throwable t) {
        if (t instanceof RuntimeException) {
          throw (RuntimeException) t;
        }
        throw new RuntimeException(t);
      }
    }
    return result;
  }

  @SuppressWarnings("rawtypes")
  private Map<Class<? extends PTransform>, Collection<ModelEnforcementFactory>>
      defaultModelEnforcements(DirectOptions options) {
    ImmutableMap.Builder<Class<? extends PTransform>, Collection<ModelEnforcementFactory>>
        enforcements = ImmutableMap.builder();
    Collection<ModelEnforcementFactory> parDoEnforcements = createParDoEnforcements(options);
    enforcements.put(ParDo.Bound.class, parDoEnforcements);
    enforcements.put(ParDo.BoundMulti.class, parDoEnforcements);
    if (options.isEnforceEncodability()) {
      enforcements.put(
          Read.Unbounded.class,
          ImmutableSet.<ModelEnforcementFactory>of(EncodabilityEnforcementFactory.create()));
      enforcements.put(
          Read.Bounded.class,
          ImmutableSet.<ModelEnforcementFactory>of(EncodabilityEnforcementFactory.create()));
    }
    return enforcements.build();
  }

  private Collection<ModelEnforcementFactory> createParDoEnforcements(
      DirectOptions options) {
    ImmutableList.Builder<ModelEnforcementFactory> enforcements = ImmutableList.builder();
    if (options.isEnforceImmutability()) {
      enforcements.add(ImmutabilityEnforcementFactory.create());
    }
    if (options.isEnforceEncodability()) {
      enforcements.add(EncodabilityEnforcementFactory.create());
    }
    return enforcements.build();
  }

  private BundleFactory createBundleFactory(DirectOptions pipelineOptions) {
    BundleFactory bundleFactory =
        pipelineOptions.isEnforceEncodability()
            ? CloningBundleFactory.create()
            : ImmutableListBundleFactory.create();
    if (pipelineOptions.isEnforceImmutability()) {
      bundleFactory = ImmutabilityCheckingBundleFactory.create(bundleFactory);
    }
    return bundleFactory;
  }

  /**
   * The result of running a {@link Pipeline} with the {@link DirectRunner}.
   *
   * <p>Throws {@link UnsupportedOperationException} for all methods.
   */
  public static class DirectPipelineResult implements PipelineResult {
    private final PipelineExecutor executor;
    private final EvaluationContext evaluationContext;
    private final Map<Aggregator<?, ?>, Collection<PTransform<?, ?>>> aggregatorSteps;
    private State state;

    private DirectPipelineResult(
        PipelineExecutor executor,
        EvaluationContext evaluationContext,
        Map<Aggregator<?, ?>, Collection<PTransform<?, ?>>> aggregatorSteps) {
      this.executor = executor;
      this.evaluationContext = evaluationContext;
      this.aggregatorSteps = aggregatorSteps;
      // Only ever constructed after the executor has started.
      this.state = State.RUNNING;
    }

    @Override
    public State getState() {
      return state;
    }

    @Override
    public <T> AggregatorValues<T> getAggregatorValues(Aggregator<?, T> aggregator)
        throws AggregatorRetrievalException {
      AggregatorContainer aggregators = evaluationContext.getAggregatorContainer();
      Collection<PTransform<?, ?>> steps = aggregatorSteps.get(aggregator);
      final Map<String, T> stepValues = new HashMap<>();
      for (AppliedPTransform<?, ?, ?> transform : evaluationContext.getSteps()) {
        if (steps.contains(transform.getTransform())) {
          T aggregate = aggregators.getAggregate(
              evaluationContext.getStepName(transform), aggregator.getName());
          if (aggregate != null) {
            stepValues.put(transform.getFullName(), aggregate);
          }
        }
      }
      return new AggregatorValues<T>() {
        @Override
        public Map<String, T> getValuesAtSteps() {
          return stepValues;
        }

        @Override
        public String toString() {
          return MoreObjects.toStringHelper(this)
              .add("stepValues", stepValues)
              .toString();
        }
      };
    }

    @Override
    public MetricResults metrics() {
      return evaluationContext.getMetrics();
    }

    /**
     * Blocks until the {@link Pipeline} execution represented by this
     * {@link DirectPipelineResult} is complete, returning the terminal state.
     *
     * <p>If the pipeline terminates abnormally by throwing an exception, this will rethrow the
     * exception. Future calls to {@link #getState()} will return
     * {@link org.apache.beam.sdk.PipelineResult.State#FAILED}.
     *
     * <p>NOTE: if the {@link Pipeline} contains an {@link IsBounded#UNBOUNDED unbounded}
     * {@link PCollection}, and the {@link PipelineRunner} was created with
     * {@link DirectOptions#isShutdownUnboundedProducersWithMaxWatermark()} set to false,
     * this method will never return.
     *
     * <p>See also {@link PipelineExecutor#awaitCompletion()}.
     */
    @Override
    public State waitUntilFinish() {
      if (!state.isTerminal()) {
        try {
          executor.awaitCompletion();
          state = State.DONE;
        } catch (Exception e) {
          if (e instanceof InterruptedException) {
            Thread.currentThread().interrupt();
          }
          if (e instanceof RuntimeException) {
            throw (RuntimeException) e;
          }
          throw new RuntimeException(e);
        }
      }
      return state;
    }

    @Override
    public State cancel() throws IOException {
      throw new UnsupportedOperationException("DirectPipelineResult does not support cancel.");
    }

    @Override
    public State waitUntilFinish(Duration duration) throws IOException {
      throw new UnsupportedOperationException(
          "DirectPipelineResult does not support waitUntilFinish with a Duration parameter. See"
              + " BEAM-596.");
    }
  }

  /**
   * A {@link Supplier} that creates a {@link ExecutorService} based on
   * {@link Executors#newFixedThreadPool(int)}.
   */
  private static class FixedThreadPoolSupplier implements Supplier<ExecutorService> {
    private final DirectOptions options;

    private FixedThreadPoolSupplier(DirectOptions options) {
      this.options = options;
    }

    @Override
    public ExecutorService get() {
      return Executors.newFixedThreadPool(options.getTargetParallelism());
    }
  }


  /**
   * A {@link Supplier} that creates a {@link NanosOffsetClock}.
   */
  private static class NanosOffsetClockSupplier implements Supplier<Clock> {
    @Override
    public Clock get() {
      return NanosOffsetClock.create();
    }
  }

  /**
   * A {@link Supplier} that creates a {@link ExecutorService} based on
   * {@link Executors#newFixedThreadPool(int)}.
   */
  private static class FixedThreadPoolSupplier implements Supplier<ExecutorService> {
    @Override
    public ExecutorService get() {
      return Executors.newFixedThreadPool(Runtime.getRuntime().availableProcessors());
    }
  }


  /**
   * A {@link Supplier} that creates a {@link NanosOffsetClock}.
   */
  private static class NanosOffsetClockSupplier implements Supplier<Clock> {
    @Override
    public Clock get() {
      return NanosOffsetClock.create();
    }
  }
}<|MERGE_RESOLUTION|>--- conflicted
+++ resolved
@@ -28,11 +28,8 @@
 import java.util.Map;
 import java.util.concurrent.ExecutorService;
 import java.util.concurrent.Executors;
-<<<<<<< HEAD
-=======
 import javax.annotation.Nullable;
 import org.apache.beam.runners.core.GBKIntoKeyedWorkItems;
->>>>>>> f2fe1ae4
 import org.apache.beam.runners.direct.DirectGroupByKey.DirectGroupByKeyOnly;
 import org.apache.beam.runners.direct.DirectRunner.DirectPipelineResult;
 import org.apache.beam.runners.direct.TestStreamEvaluatorFactory.DirectTestStreamFactory;
@@ -189,11 +186,7 @@
 
   ////////////////////////////////////////////////////////////////////////////////////////////////
   private final DirectOptions options;
-<<<<<<< HEAD
-  private Supplier<ExecutorService> executorServiceSupplier = new FixedThreadPoolSupplier();
-=======
   private Supplier<ExecutorService> executorServiceSupplier;
->>>>>>> f2fe1ae4
   private Supplier<Clock> clockSupplier = new NanosOffsetClockSupplier();
 
   public static DirectRunner fromOptions(PipelineOptions options) {
@@ -263,21 +256,14 @@
     // independent executor service for each run
     ExecutorService executorService = executorServiceSupplier.get();
 
-<<<<<<< HEAD
-    TransformEvaluatorRegistry registry = TransformEvaluatorRegistry.defaultRegistry();
-=======
     RootInputProvider rootInputProvider = RootProviderRegistry.defaultRegistry(context);
     TransformEvaluatorRegistry registry = TransformEvaluatorRegistry.defaultRegistry(context);
->>>>>>> f2fe1ae4
     PipelineExecutor executor =
         ExecutorServiceParallelExecutor.create(
             executorService,
             consumerTrackingVisitor.getValueToConsumers(),
             keyedPValueVisitor.getKeyedPValues(),
-<<<<<<< HEAD
-=======
             rootInputProvider,
->>>>>>> f2fe1ae4
             registry,
             defaultModelEnforcements(options),
             context);
