/*
 * Licensed to the Apache Software Foundation (ASF) under one
 * or more contributor license agreements.  See the NOTICE file
 * distributed with this work for additional information
 * regarding copyright ownership.  The ASF licenses this file
 * to you under the Apache License, Version 2.0 (the
 * "License"); you may not use this file except in compliance
 * with the License.  You may obtain a copy of the License at
 *
 *     http://www.apache.org/licenses/LICENSE-2.0
 *
 * Unless required by applicable law or agreed to in writing, software
 * distributed under the License is distributed on an "AS IS" BASIS,
 * WITHOUT WARRANTIES OR CONDITIONS OF ANY KIND, either express or implied.
 * See the License for the specific language governing permissions and
 * limitations under the License.
 */
package org.apache.beam.runners.dataflow.worker;

import static java.nio.charset.StandardCharsets.UTF_8;
import static java.util.stream.Collectors.toConcurrentMap;
import static org.apache.beam.runners.dataflow.DataflowRunner.hasExperiment;
import static org.apache.beam.vendor.guava.v32_1_2_jre.com.google.common.base.Preconditions.checkArgument;

import com.google.api.services.dataflow.model.CounterUpdate;
import com.google.api.services.dataflow.model.MapTask;
import com.google.api.services.dataflow.model.StreamingComputationConfig;
import com.google.api.services.dataflow.model.StreamingConfigTask;
import com.google.api.services.dataflow.model.WorkItem;
import edu.umd.cs.findbugs.annotations.SuppressFBWarnings;
import java.io.File;
import java.io.IOException;
import java.io.PrintWriter;
import java.util.ArrayList;
import java.util.Collection;
import java.util.Collections;
import java.util.HashMap;
import java.util.HashSet;
import java.util.List;
import java.util.Map;
import java.util.Optional;
import java.util.Random;
import java.util.concurrent.CompletableFuture;
import java.util.concurrent.ConcurrentHashMap;
import java.util.concurrent.ConcurrentLinkedQueue;
import java.util.concurrent.ConcurrentMap;
import java.util.concurrent.Executors;
import java.util.concurrent.ScheduledExecutorService;
import java.util.concurrent.TimeUnit;
import java.util.concurrent.atomic.AtomicBoolean;
import java.util.function.Consumer;
import java.util.function.Function;
import java.util.function.Supplier;
import javax.servlet.http.HttpServletRequest;
import javax.servlet.http.HttpServletResponse;
import org.apache.beam.runners.core.metrics.MetricsLogger;
import org.apache.beam.runners.dataflow.DataflowRunner;
import org.apache.beam.runners.dataflow.internal.CustomSources;
import org.apache.beam.runners.dataflow.options.DataflowWorkerHarnessOptions;
import org.apache.beam.runners.dataflow.util.CloudObject;
import org.apache.beam.runners.dataflow.util.CloudObjects;
import org.apache.beam.runners.dataflow.worker.apiary.FixMultiOutputInfosOnParDoInstructions;
import org.apache.beam.runners.dataflow.worker.counters.DataflowCounterUpdateExtractor;
import org.apache.beam.runners.dataflow.worker.counters.NameContext;
import org.apache.beam.runners.dataflow.worker.graph.Edges.Edge;
import org.apache.beam.runners.dataflow.worker.graph.MapTaskToNetworkFunction;
import org.apache.beam.runners.dataflow.worker.graph.Networks;
import org.apache.beam.runners.dataflow.worker.graph.Nodes.InstructionOutputNode;
import org.apache.beam.runners.dataflow.worker.graph.Nodes.Node;
import org.apache.beam.runners.dataflow.worker.graph.Nodes.ParallelInstructionNode;
import org.apache.beam.runners.dataflow.worker.logging.DataflowWorkerLoggingMDC;
import org.apache.beam.runners.dataflow.worker.profiler.ScopedProfiler;
import org.apache.beam.runners.dataflow.worker.status.BaseStatusServlet;
import org.apache.beam.runners.dataflow.worker.status.DebugCapture;
import org.apache.beam.runners.dataflow.worker.status.DebugCapture.Capturable;
import org.apache.beam.runners.dataflow.worker.status.LastExceptionDataProvider;
import org.apache.beam.runners.dataflow.worker.status.StatusDataProvider;
import org.apache.beam.runners.dataflow.worker.status.WorkerStatusPages;
import org.apache.beam.runners.dataflow.worker.streaming.ComputationState;
import org.apache.beam.runners.dataflow.worker.streaming.ExecutionState;
import org.apache.beam.runners.dataflow.worker.streaming.KeyCommitTooLargeException;
import org.apache.beam.runners.dataflow.worker.streaming.ShardedKey;
import org.apache.beam.runners.dataflow.worker.streaming.StageInfo;
import org.apache.beam.runners.dataflow.worker.streaming.Work;
import org.apache.beam.runners.dataflow.worker.streaming.Work.State;
import org.apache.beam.runners.dataflow.worker.streaming.WorkHeartbeatResponseProcessor;
import org.apache.beam.runners.dataflow.worker.streaming.harness.StreamingCounters;
import org.apache.beam.runners.dataflow.worker.streaming.harness.StreamingWorkerStatusReporter;
import org.apache.beam.runners.dataflow.worker.streaming.sideinput.SideInputStateFetcher;
import org.apache.beam.runners.dataflow.worker.util.BoundedQueueExecutor;
import org.apache.beam.runners.dataflow.worker.util.MemoryMonitor;
import org.apache.beam.runners.dataflow.worker.util.common.worker.ElementCounter;
import org.apache.beam.runners.dataflow.worker.util.common.worker.OutputObjectAndByteCounter;
import org.apache.beam.runners.dataflow.worker.util.common.worker.ReadOperation;
import org.apache.beam.runners.dataflow.worker.windmill.Windmill;
import org.apache.beam.runners.dataflow.worker.windmill.Windmill.JobHeader;
import org.apache.beam.runners.dataflow.worker.windmill.Windmill.LatencyAttribution;
import org.apache.beam.runners.dataflow.worker.windmill.Windmill.WorkItemCommitRequest;
import org.apache.beam.runners.dataflow.worker.windmill.WindmillServerStub;
import org.apache.beam.runners.dataflow.worker.windmill.appliance.JniWindmillApplianceServer;
import org.apache.beam.runners.dataflow.worker.windmill.client.WindmillStream.GetWorkStream;
import org.apache.beam.runners.dataflow.worker.windmill.client.WindmillStreamPool;
import org.apache.beam.runners.dataflow.worker.windmill.client.commits.Commit;
import org.apache.beam.runners.dataflow.worker.windmill.client.commits.CompleteCommit;
import org.apache.beam.runners.dataflow.worker.windmill.client.commits.StreamingApplianceWorkCommitter;
import org.apache.beam.runners.dataflow.worker.windmill.client.commits.StreamingEngineWorkCommitter;
import org.apache.beam.runners.dataflow.worker.windmill.client.commits.WorkCommitter;
import org.apache.beam.runners.dataflow.worker.windmill.client.grpc.ChannelzServlet;
import org.apache.beam.runners.dataflow.worker.windmill.client.grpc.GrpcWindmillServer;
import org.apache.beam.runners.dataflow.worker.windmill.client.grpc.GrpcWindmillStreamFactory;
import org.apache.beam.runners.dataflow.worker.windmill.state.WindmillStateCache;
import org.apache.beam.runners.dataflow.worker.windmill.state.WindmillStateReader;
import org.apache.beam.runners.dataflow.worker.windmill.work.processing.failures.FailureTracker;
import org.apache.beam.runners.dataflow.worker.windmill.work.processing.failures.StreamingApplianceFailureTracker;
import org.apache.beam.runners.dataflow.worker.windmill.work.processing.failures.StreamingEngineFailureTracker;
import org.apache.beam.runners.dataflow.worker.windmill.work.processing.failures.WorkFailureProcessor;
import org.apache.beam.runners.dataflow.worker.windmill.work.refresh.ActiveWorkRefresher;
import org.apache.beam.runners.dataflow.worker.windmill.work.refresh.ActiveWorkRefreshers;
import org.apache.beam.sdk.coders.Coder;
import org.apache.beam.sdk.coders.KvCoder;
import org.apache.beam.sdk.extensions.gcp.util.Transport;
import org.apache.beam.sdk.fn.IdGenerator;
import org.apache.beam.sdk.fn.IdGenerators;
import org.apache.beam.sdk.fn.JvmInitializers;
import org.apache.beam.sdk.io.FileSystems;
import org.apache.beam.sdk.io.gcp.bigquery.BigQuerySinkMetrics;
import org.apache.beam.sdk.metrics.MetricName;
import org.apache.beam.sdk.metrics.MetricsEnvironment;
import org.apache.beam.sdk.util.BackOff;
import org.apache.beam.sdk.util.BackOffUtils;
import org.apache.beam.sdk.util.FluentBackoff;
import org.apache.beam.sdk.util.Sleeper;
import org.apache.beam.sdk.util.WindowedValue.WindowedValueCoder;
import org.apache.beam.vendor.grpc.v1p60p1.com.google.protobuf.ByteString;
import org.apache.beam.vendor.guava.v32_1_2_jre.com.google.common.annotations.VisibleForTesting;
import org.apache.beam.vendor.guava.v32_1_2_jre.com.google.common.base.Preconditions;
import org.apache.beam.vendor.guava.v32_1_2_jre.com.google.common.base.Splitter;
import org.apache.beam.vendor.guava.v32_1_2_jre.com.google.common.cache.Cache;
import org.apache.beam.vendor.guava.v32_1_2_jre.com.google.common.cache.CacheBuilder;
import org.apache.beam.vendor.guava.v32_1_2_jre.com.google.common.collect.*;
import org.apache.beam.vendor.guava.v32_1_2_jre.com.google.common.graph.MutableNetwork;
import org.apache.beam.vendor.guava.v32_1_2_jre.com.google.common.net.HostAndPort;
import org.apache.beam.vendor.guava.v32_1_2_jre.com.google.common.util.concurrent.ThreadFactoryBuilder;
import org.apache.beam.vendor.guava.v32_1_2_jre.com.google.common.util.concurrent.Uninterruptibles;
import org.checkerframework.checker.nullness.qual.Nullable;
import org.joda.time.Duration;
import org.joda.time.Instant;
import org.slf4j.Logger;
import org.slf4j.LoggerFactory;

/** Implements a Streaming Dataflow worker. */
@SuppressWarnings({
  "rawtypes", // TODO(https://github.com/apache/beam/issues/20447)
  "nullness" // TODO(https://github.com/apache/beam/issues/20497)
})
public class StreamingDataflowWorker {

  // TODO(https://github.com/apache/beam/issues/19632): Update throttling counters to use generic
  // throttling-msecs metric.
  public static final MetricName BIGQUERY_STREAMING_INSERT_THROTTLE_TIME =
      MetricName.named(
          "org.apache.beam.sdk.io.gcp.bigquery.BigQueryServicesImpl$DatasetServiceImpl",
          "throttling-msecs");
  // Maximum number of threads for processing.  Currently each thread processes one key at a time.
  static final int MAX_PROCESSING_THREADS = 300;
  static final long THREAD_EXPIRATION_TIME_SEC = 60;
  static final int NUM_COMMIT_STREAMS = 1;
  static final int GET_WORK_STREAM_TIMEOUT_MINUTES = 3;
  static final Duration COMMIT_STREAM_TIMEOUT = Duration.standardMinutes(1);

  /**
   * Sinks are marked 'full' in {@link StreamingModeExecutionContext} once the amount of data sinked
   * (across all the sinks, if there are more than one) reaches this limit. This serves as hint for
   * readers to stop producing more. This can be disabled with 'disable_limiting_bundle_sink_bytes'
   * experiment.
   */
  static final int MAX_SINK_BYTES = 10_000_000;

  private static final Logger LOG = LoggerFactory.getLogger(StreamingDataflowWorker.class);
  /** The idGenerator to generate unique id globally. */
  private static final IdGenerator idGenerator = IdGenerators.decrementingLongs();
  /**
   * Fix up MapTask representation because MultiOutputInfos are missing from system generated
   * ParDoInstructions.
   */
  private static final Function<MapTask, MapTask> fixMultiOutputInfos =
      new FixMultiOutputInfosOnParDoInstructions(idGenerator);
  /**
   * Function which converts map tasks to their network representation for execution.
   *
   * <ul>
   *   <li>Translate the map task to a network representation.
   *   <li>Remove flatten instructions by rewiring edges.
   * </ul>
   */
  private static final Function<MapTask, MutableNetwork<Node, Edge>> mapTaskToBaseNetwork =
      new MapTaskToNetworkFunction(idGenerator);

  private static final int DEFAULT_STATUS_PORT = 8081;
  // Maximum size of the result of a GetWork request.
  private static final long MAX_GET_WORK_FETCH_BYTES = 64L << 20; // 64m
  /** Maximum number of failure stacktraces to report in each update sent to backend. */
  private static final int MAX_FAILURES_TO_REPORT_IN_UPDATE = 1000;

  private static final Random clientIdGenerator = new Random();
  private static final String CHANNELZ_PATH = "/channelz";
  final WindmillStateCache stateCache;
  // Maps from computation ids to per-computation state.
  private final ConcurrentMap<String, ComputationState> computationMap;
  // Cache of tokens to commit callbacks.
  // Using Cache with time eviction policy helps us to prevent memory leak when callback ids are
  // discarded by Dataflow service and calling commitCallback is best-effort.
  private final Cache<Long, Runnable> commitCallbacks =
      CacheBuilder.newBuilder().expireAfterWrite(5L, TimeUnit.MINUTES).build();
  // Map of user state names to system state names.
  // TODO(drieber): obsolete stateNameMap. Use transformUserNameToStateFamily in
  // ComputationState instead.
  private final ConcurrentMap<String, String> stateNameMap = new ConcurrentHashMap<>();
  private final ConcurrentMap<String, String> systemNameToComputationIdMap =
      new ConcurrentHashMap<>();
  private final BoundedQueueExecutor workUnitExecutor;
  private final WindmillServerStub windmillServer;
  private final Thread dispatchThread;
  private final AtomicBoolean running = new AtomicBoolean();
  private final SideInputStateFetcher sideInputStateFetcher;
  private final DataflowWorkerHarnessOptions options;
  private final boolean windmillServiceEnabled;
  private final long clientId;
  private final MetricTrackingWindmillServerStub metricTrackingWindmillServer;

  private final java.util.concurrent.ConcurrentLinkedQueue<CounterUpdate> pendingMonitoringInfos =
      new ConcurrentLinkedQueue<>();
  // Map from stage name to StageInfo containing metrics container registry and per stage counters.
  private final ConcurrentMap<String, StageInfo> stageInfoMap;

  private final MemoryMonitor memoryMonitor;
  private final Thread memoryMonitorThread;
  private final WorkerStatusPages statusPages;
  // Limit on bytes sinked (committed) in a work item.
  private final long maxSinkBytes; // = MAX_SINK_BYTES unless disabled in options.
  private final ReaderCache readerCache;
  private final WorkUnitClient workUnitClient;
  private final CompletableFuture<Void> isDoneFuture;
  private final Function<MapTask, MutableNetwork<Node, Edge>> mapTaskToNetwork;
  private final ReaderRegistry readerRegistry = ReaderRegistry.defaultRegistry();
  private final SinkRegistry sinkRegistry = SinkRegistry.defaultRegistry();
  private final Supplier<Instant> clock;
  private final Function<String, ScheduledExecutorService> executorSupplier;
  private final DataflowMapTaskExecutorFactory mapTaskExecutorFactory;
  private final HotKeyLogger hotKeyLogger;
  // Periodic sender of debug information to the debug capture service.
  private final DebugCapture.@Nullable Manager debugCaptureManager;
  // Collection of ScheduledExecutorServices that are running periodic functions.
  private final ArrayList<ScheduledExecutorService> scheduledExecutors = new ArrayList<>();
  // Periodically fires a global config request to dataflow service. Only used when windmill service
  // is enabled.
  // Possibly overridden by streaming engine config.
  private int maxWorkItemCommitBytes = Integer.MAX_VALUE;

  private final DataflowExecutionStateSampler sampler = DataflowExecutionStateSampler.instance();
  private final ActiveWorkRefresher activeWorkRefresher;
  private final WorkCommitter workCommitter;
  private final StreamingWorkerStatusReporter workerStatusReporter;
  private final FailureTracker failureTracker;
  private final WorkFailureProcessor workFailureProcessor;
  private final StreamingCounters streamingCounters;

  private StreamingDataflowWorker(
      WindmillServerStub windmillServer,
      long clientId,
      ConcurrentMap<String, ComputationState> computationMap,
      ConcurrentMap<String, StageInfo> stageInfoMap,
      WindmillStateCache windmillStateCache,
      BoundedQueueExecutor workUnitExecutor,
      DataflowMapTaskExecutorFactory mapTaskExecutorFactory,
      WorkUnitClient workUnitClient,
      DataflowWorkerHarnessOptions options,
      HotKeyLogger hotKeyLogger,
      Supplier<Instant> clock,
      StreamingWorkerStatusReporter workerStatusReporter,
      FailureTracker failureTracker,
      WorkFailureProcessor workFailureProcessor,
      StreamingCounters streamingCounters,
      MemoryMonitor memoryMonitor,
      Function<String, ScheduledExecutorService> executorSupplier) {
    this.computationMap = computationMap;
    this.stageInfoMap = stageInfoMap;
    this.stateCache = windmillStateCache;
    this.readerCache =
        new ReaderCache(
            Duration.standardSeconds(options.getReaderCacheTimeoutSec()),
            Executors.newCachedThreadPool());
    this.mapTaskExecutorFactory = mapTaskExecutorFactory;
    this.workUnitClient = workUnitClient;
    this.options = options;
    this.hotKeyLogger = hotKeyLogger;
    this.clock = clock;
    this.executorSupplier = executorSupplier;
    this.windmillServiceEnabled = options.isEnableStreamingEngine();
    this.statusPages = WorkerStatusPages.create(DEFAULT_STATUS_PORT, memoryMonitor, () -> true);
    if (windmillServiceEnabled) {
      this.debugCaptureManager =
          new DebugCapture.Manager(options, statusPages.getDebugCapturePages());
    } else {
      this.debugCaptureManager = null;
    }

    this.isDoneFuture = new CompletableFuture<>();
    this.workUnitExecutor = workUnitExecutor;

    maxSinkBytes =
        hasExperiment(options, "disable_limiting_bundle_sink_bytes")
            ? Long.MAX_VALUE
            : MAX_SINK_BYTES;

    memoryMonitorThread = new Thread(memoryMonitor);
    memoryMonitorThread.setPriority(Thread.MIN_PRIORITY);
    memoryMonitorThread.setName("MemoryMonitor");

    dispatchThread =
        new Thread(
            () -> {
              LOG.info("Dispatch starting");
              if (windmillServiceEnabled) {
                streamingDispatchLoop();
              } else {
                dispatchLoop();
              }
              LOG.info("Dispatch done");
            });
    dispatchThread.setDaemon(true);
    dispatchThread.setPriority(Thread.MIN_PRIORITY);
    dispatchThread.setName("DispatchThread");
    this.clientId = clientId;
    this.windmillServer = windmillServer;
    this.metricTrackingWindmillServer =
        MetricTrackingWindmillServerStub.builder(windmillServer, memoryMonitor)
            .setUseStreamingRequests(windmillServiceEnabled)
            .setUseSeparateHeartbeatStreams(options.getUseSeparateWindmillHeartbeatStreams())
            .setNumGetDataStreams(options.getWindmillGetDataStreamCount())
            .build();

    this.sideInputStateFetcher =
        new SideInputStateFetcher(metricTrackingWindmillServer::getSideInputData, options);
    int numCommitThreads = 1;
    if (windmillServiceEnabled && options.getWindmillServiceCommitThreads() > 0) {
      numCommitThreads = options.getWindmillServiceCommitThreads();
    }

    this.workCommitter =
        windmillServiceEnabled
            ? StreamingEngineWorkCommitter.create(
                WindmillStreamPool.create(
                        NUM_COMMIT_STREAMS, COMMIT_STREAM_TIMEOUT, windmillServer::commitWorkStream)
                    ::getCloseableStream,
                numCommitThreads,
                this::onCompleteCommit)
            : StreamingApplianceWorkCommitter.create(
                windmillServer::commitWork, this::onCompleteCommit);

    // Register standard file systems.
    FileSystems.setDefaultPipelineOptions(options);

    this.mapTaskToNetwork = mapTaskToBaseNetwork;

    int stuckCommitDurationMillis =
        windmillServiceEnabled && options.getStuckCommitDurationMillis() > 0
            ? options.getStuckCommitDurationMillis()
            : 0;
    this.activeWorkRefresher =
        ActiveWorkRefreshers.createDispatchedActiveWorkRefresher(
            clock,
            options.getActiveWorkRefreshPeriodMillis(),
            stuckCommitDurationMillis,
            () -> Collections.unmodifiableCollection(computationMap.values()),
            sampler,
            metricTrackingWindmillServer::refreshActiveWork,
            executorSupplier.apply("RefreshWork"));
    this.workerStatusReporter = workerStatusReporter;
    this.failureTracker = failureTracker;
    this.workFailureProcessor = workFailureProcessor;
    this.streamingCounters = streamingCounters;
    this.memoryMonitor = memoryMonitor;

    LOG.debug("windmillServiceEnabled: {}", windmillServiceEnabled);
    LOG.debug("WindmillServiceEndpoint: {}", options.getWindmillServiceEndpoint());
    LOG.debug("WindmillServicePort: {}", options.getWindmillServicePort());
    LOG.debug("LocalWindmillHostport: {}", options.getLocalWindmillHostport());
    LOG.debug("maxWorkItemCommitBytes: {}", maxWorkItemCommitBytes);
  }

  public static StreamingDataflowWorker fromOptions(DataflowWorkerHarnessOptions options) {
    long clientId = clientIdGenerator.nextLong();
    MemoryMonitor memoryMonitor = MemoryMonitor.fromOptions(options);
    ConcurrentMap<String, ComputationState> computationMap = new ConcurrentHashMap<>();
    ConcurrentMap<String, StageInfo> stageInfo = new ConcurrentHashMap<>();
    StreamingCounters streamingCounters = StreamingCounters.create();

    GrpcWindmillStreamFactory windmillStreamFactory =
        createWindmillStreamFactory(options, clientId);
    WindmillServerStub windmillServer =
        createWindmillServerStub(
            options,
            windmillStreamFactory,
            new WorkHeartbeatResponseProcessor(
                computationId -> Optional.ofNullable(computationMap.get(computationId))));

    FailureTracker failureTracker =
        options.isEnableStreamingEngine()
            ? StreamingEngineFailureTracker.create(
                MAX_FAILURES_TO_REPORT_IN_UPDATE, options.getMaxStackTraceDepthToReport())
            : StreamingApplianceFailureTracker.create(
                MAX_FAILURES_TO_REPORT_IN_UPDATE,
                options.getMaxStackTraceDepthToReport(),
                windmillServer::reportStats);

    WorkUnitClient dataflowServiceClient = new DataflowWorkUnitClient(options, LOG);
    BoundedQueueExecutor workExecutor = createWorkUnitExecutor(options);
    Supplier<Instant> clock = Instant::now;
    WorkFailureProcessor workFailureProcessor =
        WorkFailureProcessor.create(
            workExecutor,
            failureTracker,
            () -> Optional.ofNullable(memoryMonitor.tryToDumpHeap()),
            clock);
    StreamingWorkerStatusReporter workerStatusReporter =
        StreamingWorkerStatusReporter.create(
            dataflowServiceClient,
            windmillServer::getAndResetThrottleTime,
            stageInfo::values,
            failureTracker,
            streamingCounters,
            memoryMonitor,
<<<<<<< HEAD
            workExecutor,
            options.getWindmillHarnessUpdateReportingPeriod().getMillis(),
            options.getPerWorkerMetricsUpdateReportingPeriodMillis());
=======
            workExecutor);

>>>>>>> e1a3eafb
    return new StreamingDataflowWorker(
        windmillServer,
        clientId,
        computationMap,
        stageInfo,
        WindmillStateCache.ofSizeMbs(options.getWorkerCacheMb()),
        workExecutor,
        IntrinsicMapTaskExecutorFactory.defaultFactory(),
        dataflowServiceClient,
        options,
        new HotKeyLogger(),
        clock,
        workerStatusReporter,
        failureTracker,
        workFailureProcessor,
        streamingCounters,
        memoryMonitor,
        threadName ->
            Executors.newSingleThreadScheduledExecutor(
                new ThreadFactoryBuilder().setNameFormat(threadName).build()));
  }

  @VisibleForTesting
  static StreamingDataflowWorker forTesting(
      ConcurrentMap<String, ComputationState> computationMap,
      WindmillServerStub windmillServer,
      List<MapTask> mapTasks,
      DataflowMapTaskExecutorFactory mapTaskExecutorFactory,
      WorkUnitClient workUnitClient,
      DataflowWorkerHarnessOptions options,
      boolean publishCounters,
      HotKeyLogger hotKeyLogger,
      Supplier<Instant> clock,
      Function<String, ScheduledExecutorService> executorSupplier,
      int localRetryTimeoutMs) {
    ConcurrentMap<String, StageInfo> stageInfo = new ConcurrentHashMap<>();
    BoundedQueueExecutor workExecutor = createWorkUnitExecutor(options);
    WindmillStateCache stateCache = WindmillStateCache.ofSizeMbs(options.getWorkerCacheMb());
    computationMap.putAll(
        createComputationMapForTesting(mapTasks, workExecutor, stateCache::forComputation));
    MemoryMonitor memoryMonitor = MemoryMonitor.fromOptions(options);
    StreamingCounters streamingCounters = StreamingCounters.create();
    FailureTracker failureTracker =
        options.isEnableStreamingEngine()
            ? StreamingEngineFailureTracker.create(
                MAX_FAILURES_TO_REPORT_IN_UPDATE, options.getMaxStackTraceDepthToReport())
            : StreamingApplianceFailureTracker.create(
                MAX_FAILURES_TO_REPORT_IN_UPDATE,
                options.getMaxStackTraceDepthToReport(),
                windmillServer::reportStats);
    WorkFailureProcessor workFailureProcessor =
        WorkFailureProcessor.forTesting(
            workExecutor,
            failureTracker,
            () -> Optional.ofNullable(memoryMonitor.tryToDumpHeap()),
            clock,
            localRetryTimeoutMs);
    StreamingWorkerStatusReporter workerStatusReporter =
        StreamingWorkerStatusReporter.forTesting(
            publishCounters,
            workUnitClient,
            windmillServer::getAndResetThrottleTime,
            stageInfo::values,
            failureTracker,
            streamingCounters,
            memoryMonitor,
            workExecutor,
            executorSupplier,
            options.getWindmillHarnessUpdateReportingPeriod().getMillis(),
            options.getPerWorkerMetricsUpdateReportingPeriodMillis());
    return new StreamingDataflowWorker(
        windmillServer,
        1L,
        computationMap,
        stageInfo,
        stateCache,
        workExecutor,
        mapTaskExecutorFactory,
        workUnitClient,
        options,
        hotKeyLogger,
        clock,
        workerStatusReporter,
        failureTracker,
        workFailureProcessor,
        streamingCounters,
        memoryMonitor,
        executorSupplier);
  }

  private static GrpcWindmillStreamFactory createWindmillStreamFactory(
      DataflowWorkerHarnessOptions options, long clientId) {
    Duration maxBackoff =
        !options.isEnableStreamingEngine() && options.getLocalWindmillHostport() != null
            ? GrpcWindmillServer.LOCALHOST_MAX_BACKOFF
            : Duration.millis(options.getWindmillServiceStreamMaxBackoffMillis());
    return GrpcWindmillStreamFactory.of(
            JobHeader.newBuilder()
                .setJobId(options.getJobId())
                .setProjectId(options.getProject())
                .setWorkerId(options.getWorkerId())
                .setClientId(clientId)
                .build())
        .setWindmillMessagesBetweenIsReadyChecks(options.getWindmillMessagesBetweenIsReadyChecks())
        .setMaxBackOffSupplier(() -> maxBackoff)
        .setLogEveryNStreamFailures(options.getWindmillServiceStreamingLogEveryNStreamFailures())
        .setStreamingRpcBatchLimit(options.getWindmillServiceStreamingRpcBatchLimit())
        .build();
  }

  @VisibleForTesting
  final void reportPeriodicWorkerUpdatesForTest() {
    workerStatusReporter.reportPeriodicWorkerUpdates();
  }

  private static ConcurrentMap<String, ComputationState> createComputationMapForTesting(
      List<MapTask> mapTasks,
      BoundedQueueExecutor workUnitExecutor,
      Function<String, WindmillStateCache.ForComputation> forComputationStateCacheFactory) {
    return mapTasks.stream()
        .map(fixMultiOutputInfos)
        .map(
            mapTask -> {
              LOG.info("Adding config for {}: {}", mapTask.getSystemName(), mapTask);
              String computationId = mapTask.getStageName();
              return new ComputationState(
                  computationId,
                  mapTask,
                  workUnitExecutor,
                  ImmutableMap.of(),
                  forComputationStateCacheFactory.apply(computationId));
            })
        .collect(toConcurrentMap(ComputationState::getComputationId, Function.identity()));
  }

  private static BoundedQueueExecutor createWorkUnitExecutor(DataflowWorkerHarnessOptions options) {
    return new BoundedQueueExecutor(
        chooseMaxThreads(options),
        THREAD_EXPIRATION_TIME_SEC,
        TimeUnit.SECONDS,
        chooseMaxBundlesOutstanding(options),
        chooseMaxBytesOutstanding(options),
        new ThreadFactoryBuilder().setNameFormat("DataflowWorkUnits-%d").setDaemon(true).build());
  }

  private static MapTask parseMapTask(String input) throws IOException {
    return Transport.getJsonFactory().fromString(input, MapTask.class);
  }

  public static void main(String[] args) throws Exception {
    JvmInitializers.runOnStartup();

    DataflowWorkerHarnessHelper.initializeLogging(StreamingDataflowWorker.class);
    DataflowWorkerHarnessOptions options =
        DataflowWorkerHarnessHelper.initializeGlobalStateAndPipelineOptions(
            StreamingDataflowWorker.class, DataflowWorkerHarnessOptions.class);
    DataflowWorkerHarnessHelper.configureLogging(options);
    checkArgument(
        options.isStreaming(),
        "%s instantiated with options indicating batch use",
        StreamingDataflowWorker.class.getName());

    checkArgument(
        !DataflowRunner.hasExperiment(options, "beam_fn_api"),
        "%s cannot be main() class with beam_fn_api enabled",
        StreamingDataflowWorker.class.getSimpleName());

    LOG.debug("Creating StreamingDataflowWorker from options: {}", options);
    StreamingDataflowWorker worker = StreamingDataflowWorker.fromOptions(options);

    // Use the MetricsLogger container which is used by BigQueryIO to periodically log process-wide
    // metrics.
    MetricsEnvironment.setProcessWideContainer(new MetricsLogger(null));

    if (options.isEnableStreamingEngine()
        && DataflowRunner.hasExperiment(options, "enable_per_worker_metrics")) {
      enableBigQueryMetrics();
    }

    JvmInitializers.runBeforeProcessing(options);
    worker.startStatusPages();
    worker.start();
  }

  private static WindmillServerStub createWindmillServerStub(
      DataflowWorkerHarnessOptions options,
      GrpcWindmillStreamFactory windmillStreamFactory,
      Consumer<List<Windmill.ComputationHeartbeatResponse>> processHeartbeatResponses) {
    if (options.getWindmillServiceEndpoint() != null
        || options.isEnableStreamingEngine()
        || options.getLocalWindmillHostport().startsWith("grpc:")) {
      try {
        windmillStreamFactory.scheduleHealthChecks(
            options.getWindmillServiceStreamingRpcHealthCheckPeriodMs());
        return GrpcWindmillServer.create(options, windmillStreamFactory, processHeartbeatResponses);
      } catch (IOException e) {
        throw new RuntimeException("Failed to create GrpcWindmillServer: ", e);
      }
    } else {
      return new JniWindmillApplianceServer(options.getLocalWindmillHostport());
    }
  }

  private static void sleep(int millis) {
    Uninterruptibles.sleepUninterruptibly(millis, TimeUnit.MILLISECONDS);
  }

  /** Sets the stage name and workId of the current Thread for logging. */
  private static void setUpWorkLoggingContext(String workId, String computationId) {
    DataflowWorkerLoggingMDC.setWorkId(workId);
    DataflowWorkerLoggingMDC.setStageName(computationId);
  }

  private int chooseMaximumNumberOfThreads() {
    if (options.getNumberOfWorkerHarnessThreads() != 0) {
      return options.getNumberOfWorkerHarnessThreads();
    }
    return MAX_PROCESSING_THREADS;
  }

  private int chooseMaximumBundlesOutstanding() {
    int maxBundles = options.getMaxBundlesFromWindmillOutstanding();
    if (maxBundles > 0) {
      return maxBundles;
    }
    return chooseMaximumNumberOfThreads() + 100;
  }

  private static int chooseMaxThreads(DataflowWorkerHarnessOptions options) {
    if (options.getNumberOfWorkerHarnessThreads() != 0) {
      return options.getNumberOfWorkerHarnessThreads();
    }
    return MAX_PROCESSING_THREADS;
  }

  private static int chooseMaxBundlesOutstanding(DataflowWorkerHarnessOptions options) {
    int maxBundles = options.getMaxBundlesFromWindmillOutstanding();
    return maxBundles > 0 ? maxBundles : chooseMaxThreads(options) + 100;
  }

  private static long chooseMaxBytesOutstanding(DataflowWorkerHarnessOptions options) {
    long maxMem = options.getMaxBytesFromWindmillOutstanding();
    return maxMem > 0 ? maxMem : (Runtime.getRuntime().maxMemory() / 2);
  }

  private static void enableBigQueryMetrics() {
    // When enabled, the Pipeline will record Per-Worker metrics that will be piped to DFE.
    StreamingStepMetricsContainer.setEnablePerWorkerMetrics(true);
    // StreamingStepMetricsContainer automatically deletes perWorkerCounters if they are zero-valued
    // for longer than 5 minutes.
    BigQuerySinkMetrics.setSupportMetricsDeletion(true);
    // Support metrics for BigQuery's Streaming Inserts write method.
    BigQuerySinkMetrics.setSupportStreamingInsertsMetrics(true);
  }

  void addStateNameMappings(Map<String, String> nameMap) {
    stateNameMap.putAll(nameMap);
  }

  @VisibleForTesting
  public void setMaxWorkItemCommitBytes(int maxWorkItemCommitBytes) {
    if (maxWorkItemCommitBytes != this.maxWorkItemCommitBytes) {
      LOG.info("Setting maxWorkItemCommitBytes to {}", maxWorkItemCommitBytes);
    }
    this.maxWorkItemCommitBytes = maxWorkItemCommitBytes;
  }

  @VisibleForTesting
  public boolean workExecutorIsEmpty() {
    return workUnitExecutor.executorQueueIsEmpty();
  }

  @VisibleForTesting
  int numCommitThreads() {
    return workCommitter.parallelism();
  }

  @SuppressWarnings("FutureReturnValueIgnored")
  public void start() {
    running.set(true);

    if (windmillServiceEnabled) {
      // Schedule the background getConfig thread. Blocks until windmillServer stub is ready.
      schedulePeriodicGlobalConfigRequests();
    }

    memoryMonitorThread.start();
    dispatchThread.start();
    sampler.start();

    if (options.getPeriodicStatusPageOutputDirectory() != null) {
      ScheduledExecutorService statusPageTimer = executorSupplier.apply("DumpStatusPages");
      statusPageTimer.scheduleWithFixedDelay(
          () -> {
            Collection<Capturable> pages = statusPages.getDebugCapturePages();
            if (pages.isEmpty()) {
              LOG.warn("No captured status pages.");
            }
            long timestamp = clock.get().getMillis();
            for (Capturable page : pages) {
              PrintWriter writer = null;
              try {
                File outputFile =
                    new File(
                        options.getPeriodicStatusPageOutputDirectory(),
                        ("StreamingDataflowWorker"
                                + options.getWorkerId()
                                + "_"
                                + page.pageName()
                                + timestamp
                                + ".html")
                            .replaceAll("/", "_"));
                writer = new PrintWriter(outputFile, UTF_8.name());
                page.captureData(writer);
              } catch (IOException e) {
                LOG.warn("Error dumping status page.", e);
              } finally {
                if (writer != null) {
                  writer.close();
                }
              }
            }
          },
          60,
          60,
          TimeUnit.SECONDS);
      scheduledExecutors.add(statusPageTimer);
    }
    workCommitter.start();
    workerStatusReporter.start();
    activeWorkRefresher.start();
  }

  public void startStatusPages() {
    if (debugCaptureManager != null) {
      debugCaptureManager.start();
    }

    if (windmillServiceEnabled) {
      ChannelzServlet channelzServlet = new ChannelzServlet(CHANNELZ_PATH, options, windmillServer);
      statusPages.addServlet(channelzServlet);
      statusPages.addCapturePage(channelzServlet);
    }

    statusPages.addServlet(stateCache.statusServlet());
    statusPages.addServlet(new SpecsServlet());

    statusPages.addStatusDataProvider("harness", "Harness", new HarnessDataProvider());
    statusPages.addStatusDataProvider("metrics", "Metrics", new MetricsDataProvider());
    statusPages.addStatusDataProvider(
        "exception", "Last Exception", new LastExceptionDataProvider());
    statusPages.addStatusDataProvider("cache", "State Cache", stateCache);
    statusPages.addStatusDataProvider("streaming", "Streaming Rpcs", windmillServer);

    statusPages.start();
  }

  public void stop() {
    try {
      for (ScheduledExecutorService timer : scheduledExecutors) {
        if (timer != null) {
          timer.shutdown();
        }
      }
      for (ScheduledExecutorService timer : scheduledExecutors) {
        if (timer != null) {
          timer.awaitTermination(300, TimeUnit.SECONDS);
        }
      }

      activeWorkRefresher.stop();
      statusPages.stop();
      if (debugCaptureManager != null) {
        debugCaptureManager.stop();
      }
      running.set(false);
      dispatchThread.interrupt();
      dispatchThread.join();

      workCommitter.stop();
      memoryMonitor.stop();
      memoryMonitorThread.join();
      workUnitExecutor.shutdown();
      for (ComputationState state : computationMap.values()) {
        state.close();
      }

      workerStatusReporter.stop();
    } catch (Exception e) {
      LOG.warn("Exception while shutting down: ", e);
    }
    setIsDone();
  }

  // null is the only value of type Void, but findbugs thinks
  // it violates the contract of CompletableFuture.complete
  @SuppressFBWarnings("NP_NONNULL_PARAM_VIOLATION")
  private void setIsDone() {
    isDoneFuture.complete(null);
  }

  private synchronized void addComputation(
      String computationId,
      MapTask originalMapTask,
      Map<String, String> transformUserNameToStateFamily) {
    // Map task instances are shared amongst multiple threads during computation hence
    // we fix the map task before we add a new computation state that would reference it.
    MapTask mapTask = fixMultiOutputInfos.apply(originalMapTask);
    if (!computationMap.containsKey(computationId)) {
      LOG.info("Adding config for {}: {}", computationId, mapTask);
      computationMap.put(
          computationId,
          new ComputationState(
              computationId,
              mapTask,
              workUnitExecutor,
              transformUserNameToStateFamily,
              stateCache.forComputation(computationId)));
    }
  }

  /**
   * If the computation is not yet known about, configuration for it will be fetched. This can still
   * return null if there is no configuration fetched for the computation.
   */
  private ComputationState getComputationState(String computationId) {
    ComputationState state = computationMap.get(computationId);
    if (state == null) {
      getConfig(computationId);
      state = computationMap.get(computationId);
    }
    return state;
  }

  private void dispatchLoop() {
    while (running.get()) {
      memoryMonitor.waitForResources("GetWork");

      int backoff = 1;
      Windmill.GetWorkResponse workResponse = null;
      do {
        try {
          workResponse = getWork();
          if (workResponse.getWorkCount() > 0) {
            break;
          }
        } catch (WindmillServerStub.RpcException e) {
          LOG.warn("GetWork failed, retrying:", e);
        }
        sleep(backoff);
        backoff = Math.min(1000, backoff * 2);
      } while (running.get());
      for (final Windmill.ComputationWorkItems computationWork : workResponse.getWorkList()) {
        final String computationId = computationWork.getComputationId();
        final ComputationState computationState = getComputationState(computationId);
        if (computationState == null) {
          LOG.warn(
              "Received work for unknown computation: {}. Known computations are {}",
              computationId,
              computationMap.keySet());
          continue;
        }

        final Instant inputDataWatermark =
            WindmillTimeUtils.windmillToHarnessWatermark(computationWork.getInputDataWatermark());
        Preconditions.checkNotNull(inputDataWatermark);
        final @Nullable Instant synchronizedProcessingTime =
            WindmillTimeUtils.windmillToHarnessWatermark(
                computationWork.getDependentRealtimeInputWatermark());
        for (final Windmill.WorkItem workItem : computationWork.getWorkList()) {
          scheduleWorkItem(
              computationState,
              inputDataWatermark,
              synchronizedProcessingTime,
              workItem,
              /* getWorkStreamLatencies= */ Collections.emptyList());
        }
      }
    }
  }

  void streamingDispatchLoop() {
    while (running.get()) {
      GetWorkStream stream =
          windmillServer.getWorkStream(
              Windmill.GetWorkRequest.newBuilder()
                  .setClientId(clientId)
                  .setMaxItems(chooseMaximumBundlesOutstanding())
                  .setMaxBytes(MAX_GET_WORK_FETCH_BYTES)
                  .build(),
              (String computation,
                  Instant inputDataWatermark,
                  Instant synchronizedProcessingTime,
                  Windmill.WorkItem workItem,
                  Collection<LatencyAttribution> getWorkStreamLatencies) -> {
                memoryMonitor.waitForResources("GetWork");
                scheduleWorkItem(
                    getComputationState(computation),
                    inputDataWatermark,
                    synchronizedProcessingTime,
                    workItem,
                    getWorkStreamLatencies);
              });
      try {
        // Reconnect every now and again to enable better load balancing.
        // If at any point the server closes the stream, we will reconnect immediately; otherwise
        // we half-close the stream after some time and create a new one.
        if (!stream.awaitTermination(GET_WORK_STREAM_TIMEOUT_MINUTES, TimeUnit.MINUTES)) {
          stream.close();
        }
      } catch (InterruptedException e) {
        // Continue processing until !running.get()
      }
    }
  }

  private void scheduleWorkItem(
      final ComputationState computationState,
      final Instant inputDataWatermark,
      final Instant synchronizedProcessingTime,
      final Windmill.WorkItem workItem,
      final Collection<LatencyAttribution> getWorkStreamLatencies) {
    Preconditions.checkNotNull(inputDataWatermark);
    // May be null if output watermark not yet known.
    final @Nullable Instant outputDataWatermark =
        WindmillTimeUtils.windmillToHarnessWatermark(workItem.getOutputDataWatermark());
    Preconditions.checkState(
        outputDataWatermark == null || !outputDataWatermark.isAfter(inputDataWatermark));
    Work scheduledWork =
        Work.create(
            workItem,
            clock,
            getWorkStreamLatencies,
            work ->
                process(
                    computationState,
                    inputDataWatermark,
                    outputDataWatermark,
                    synchronizedProcessingTime,
                    work));
    computationState.activateWork(
        ShardedKey.create(workItem.getKey(), workItem.getShardingKey()), scheduledWork);
  }

  /**
   * Extracts the userland key coder, if any, from the coder used in the initial read step of a
   * stage. This encodes many assumptions about how the streaming execution context works.
   */
  private @Nullable Coder<?> extractKeyCoder(Coder<?> readCoder) {
    if (!(readCoder instanceof WindowedValueCoder)) {
      throw new RuntimeException(
          String.format(
              "Expected coder for streaming read to be %s, but received %s",
              WindowedValueCoder.class.getSimpleName(), readCoder));
    }

    // Note that TimerOrElementCoder is a backwards-compatibility class
    // that is really a FakeKeyedWorkItemCoder
    Coder<?> valueCoder = ((WindowedValueCoder<?>) readCoder).getValueCoder();

    if (valueCoder instanceof KvCoder<?, ?>) {
      return ((KvCoder<?, ?>) valueCoder).getKeyCoder();
    }
    if (!(valueCoder instanceof WindmillKeyedWorkItem.FakeKeyedWorkItemCoder<?, ?>)) {
      return null;
    }

    return ((WindmillKeyedWorkItem.FakeKeyedWorkItemCoder<?, ?>) valueCoder).getKeyCoder();
  }

  private void callFinalizeCallbacks(Windmill.WorkItem work) {
    for (Long callbackId : work.getSourceState().getFinalizeIdsList()) {
      final Runnable callback = commitCallbacks.getIfPresent(callbackId);
      // NOTE: It is possible the same callback id may be removed twice if
      // windmill restarts.
      // TODO: It is also possible for an earlier finalized id to be lost.
      // We should automatically discard all older callbacks for the same computation and key.
      if (callback != null) {
        commitCallbacks.invalidate(callbackId);
        workUnitExecutor.forceExecute(
            () -> {
              try {
                callback.run();
              } catch (Throwable t) {
                LOG.error("Source checkpoint finalization failed:", t);
              }
            },
            0);
      }
    }
  }

  private Windmill.WorkItemCommitRequest.Builder initializeOutputBuilder(
      final ByteString key, final Windmill.WorkItem workItem) {
    return Windmill.WorkItemCommitRequest.newBuilder()
        .setKey(key)
        .setShardingKey(workItem.getShardingKey())
        .setWorkToken(workItem.getWorkToken())
        .setCacheToken(workItem.getCacheToken());
  }

  private void process(
      final ComputationState computationState,
      final Instant inputDataWatermark,
      final @Nullable Instant outputDataWatermark,
      final @Nullable Instant synchronizedProcessingTime,
      final Work work) {
    final Windmill.WorkItem workItem = work.getWorkItem();
    final String computationId = computationState.getComputationId();
    final ByteString key = workItem.getKey();
    work.setState(State.PROCESSING);

    setUpWorkLoggingContext(work.getLatencyTrackingId(), computationId);

    LOG.debug("Starting processing for {}:\n{}", computationId, work);

    Windmill.WorkItemCommitRequest.Builder outputBuilder = initializeOutputBuilder(key, workItem);

    // Before any processing starts, call any pending OnCommit callbacks.  Nothing that requires
    // cleanup should be done before this, since we might exit early here.
    callFinalizeCallbacks(workItem);
    if (workItem.getSourceState().getOnlyFinalize()) {
      outputBuilder.setSourceStateUpdates(Windmill.SourceState.newBuilder().setOnlyFinalize(true));
      work.setState(State.COMMIT_QUEUED);
      workCommitter.commit(Commit.create(outputBuilder.build(), computationState, work));
      return;
    }

    long processingStartTimeNanos = System.nanoTime();

    final MapTask mapTask = computationState.getMapTask();

    StageInfo stageInfo =
        stageInfoMap.computeIfAbsent(
            mapTask.getStageName(), s -> StageInfo.create(s, mapTask.getSystemName()));

    ExecutionState executionState = null;
    String counterName = "dataflow_source_bytes_processed-" + mapTask.getSystemName();

    try {
      if (work.isFailed()) {
        throw new WorkItemCancelledException(workItem.getShardingKey());
      }
      executionState = computationState.getExecutionStateQueue().poll();
      if (executionState == null) {
        MutableNetwork<Node, Edge> mapTaskNetwork = mapTaskToNetwork.apply(mapTask);
        if (LOG.isDebugEnabled()) {
          LOG.debug("Network as Graphviz .dot: {}", Networks.toDot(mapTaskNetwork));
        }
        ParallelInstructionNode readNode =
            (ParallelInstructionNode)
                Iterables.find(
                    mapTaskNetwork.nodes(),
                    node ->
                        node instanceof ParallelInstructionNode
                            && ((ParallelInstructionNode) node).getParallelInstruction().getRead()
                                != null);
        InstructionOutputNode readOutputNode =
            (InstructionOutputNode) Iterables.getOnlyElement(mapTaskNetwork.successors(readNode));
        DataflowExecutionContext.DataflowExecutionStateTracker executionStateTracker =
            new DataflowExecutionContext.DataflowExecutionStateTracker(
                sampler,
                stageInfo
                    .executionStateRegistry()
                    .getState(
                        NameContext.forStage(mapTask.getStageName()),
                        "other",
                        null,
                        ScopedProfiler.INSTANCE.emptyScope()),
                stageInfo.deltaCounters(),
                options,
                work.getLatencyTrackingId());
        StreamingModeExecutionContext context =
            new StreamingModeExecutionContext(
                streamingCounters.pendingDeltaCounters(),
                computationId,
                readerCache,
                !computationState.getTransformUserNameToStateFamily().isEmpty()
                    ? computationState.getTransformUserNameToStateFamily()
                    : stateNameMap,
                stateCache.forComputation(computationId),
                stageInfo.metricsContainerRegistry(),
                executionStateTracker,
                stageInfo.executionStateRegistry(),
                maxSinkBytes);
        DataflowMapTaskExecutor mapTaskExecutor =
            mapTaskExecutorFactory.create(
                mapTaskNetwork,
                options,
                mapTask.getStageName(),
                readerRegistry,
                sinkRegistry,
                context,
                streamingCounters.pendingDeltaCounters(),
                idGenerator);
        ReadOperation readOperation = mapTaskExecutor.getReadOperation();
        // Disable progress updates since its results are unused  for streaming
        // and involves starting a thread.
        readOperation.setProgressUpdatePeriodMs(ReadOperation.DONT_UPDATE_PERIODICALLY);
        Preconditions.checkState(
            mapTaskExecutor.supportsRestart(),
            "Streaming runner requires all operations support restart.");

        Coder<?> readCoder;
        readCoder =
            CloudObjects.coderFromCloudObject(
                CloudObject.fromSpec(readOutputNode.getInstructionOutput().getCodec()));
        Coder<?> keyCoder = extractKeyCoder(readCoder);

        // If using a custom source, count bytes read for autoscaling.
        if (CustomSources.class
            .getName()
            .equals(
                readNode.getParallelInstruction().getRead().getSource().getSpec().get("@type"))) {
          NameContext nameContext =
              NameContext.create(
                  mapTask.getStageName(),
                  readNode.getParallelInstruction().getOriginalName(),
                  readNode.getParallelInstruction().getSystemName(),
                  readNode.getParallelInstruction().getName());
          readOperation.receivers[0].addOutputCounter(
              counterName,
              new OutputObjectAndByteCounter(
                      new IntrinsicMapTaskExecutorFactory.ElementByteSizeObservableCoder<>(
                          readCoder),
                      mapTaskExecutor.getOutputCounters(),
                      nameContext)
                  .setSamplingPeriod(100)
                  .countBytes(counterName));
        }

        ExecutionState.Builder executionStateBuilder =
            ExecutionState.builder()
                .setWorkExecutor(mapTaskExecutor)
                .setContext(context)
                .setExecutionStateTracker(executionStateTracker);

        if (keyCoder != null) {
          executionStateBuilder.setKeyCoder(keyCoder);
        }

        executionState = executionStateBuilder.build();
      }

      WindmillStateReader stateReader =
          new WindmillStateReader(
              (request) ->
                  Optional.ofNullable(
                      metricTrackingWindmillServer.getStateData(computationId, request)),
              key,
              workItem.getShardingKey(),
              workItem.getWorkToken(),
              () -> {
                work.setState(State.READING);
                return () -> work.setState(State.PROCESSING);
              },
              work::isFailed);
      SideInputStateFetcher localSideInputStateFetcher = sideInputStateFetcher.byteTrackingView();

      // If the read output KVs, then we can decode Windmill's byte key into a userland
      // key object and provide it to the execution context for use with per-key state.
      // Otherwise, we pass null.
      //
      // The coder type that will be present is:
      //     WindowedValueCoder(TimerOrElementCoder(KvCoder))
      Optional<Coder<?>> keyCoder = executionState.keyCoder();
      @Nullable
      Object executionKey =
          !keyCoder.isPresent() ? null : keyCoder.get().decode(key.newInput(), Coder.Context.OUTER);

      if (workItem.hasHotKeyInfo()) {
        Windmill.HotKeyInfo hotKeyInfo = workItem.getHotKeyInfo();
        Duration hotKeyAge = Duration.millis(hotKeyInfo.getHotKeyAgeUsec() / 1000);

        // The MapTask instruction is ordered by dependencies, such that the first element is
        // always going to be the shuffle task.
        String stepName = computationState.getMapTask().getInstructions().get(0).getName();
        if (options.isHotKeyLoggingEnabled() && keyCoder.isPresent()) {
          hotKeyLogger.logHotKeyDetection(stepName, hotKeyAge, executionKey);
        } else {
          hotKeyLogger.logHotKeyDetection(stepName, hotKeyAge);
        }
      }

      executionState
          .context()
          .start(
              executionKey,
              workItem,
              inputDataWatermark,
              outputDataWatermark,
              synchronizedProcessingTime,
              stateReader,
              localSideInputStateFetcher,
              outputBuilder,
              work::isFailed);

      // Blocks while executing work.
      executionState.workExecutor().execute();

      if (work.isFailed()) {
        throw new WorkItemCancelledException(workItem.getShardingKey());
      }
      // Reports source bytes processed to WorkItemCommitRequest if available.
      try {
        long sourceBytesProcessed = 0;
        HashMap<String, ElementCounter> counters =
            ((DataflowMapTaskExecutor) executionState.workExecutor())
                .getReadOperation()
                .receivers[0]
                .getOutputCounters();
        if (counters.containsKey(counterName)) {
          sourceBytesProcessed =
              ((OutputObjectAndByteCounter) counters.get(counterName)).getByteCount().getAndReset();
        }
        outputBuilder.setSourceBytesProcessed(sourceBytesProcessed);
      } catch (Exception e) {
        LOG.error(e.toString());
      }

      Iterables.addAll(
          this.pendingMonitoringInfos, executionState.workExecutor().extractMetricUpdates());

      commitCallbacks.putAll(executionState.context().flushState());

      // Release the execution state for another thread to use.
      computationState.getExecutionStateQueue().offer(executionState);
      executionState = null;

      // Add the output to the commit queue.
      work.setState(State.COMMIT_QUEUED);
      outputBuilder.addAllPerWorkItemLatencyAttributions(
          work.getLatencyAttributions(false, work.getLatencyTrackingId(), sampler));

      WorkItemCommitRequest commitRequest = outputBuilder.build();
      int byteLimit = maxWorkItemCommitBytes;
      int commitSize = commitRequest.getSerializedSize();
      int estimatedCommitSize = commitSize < 0 ? Integer.MAX_VALUE : commitSize;

      // Detect overflow of integer serialized size or if the byte limit was exceeded.
      streamingCounters.windmillMaxObservedWorkItemCommitBytes().addValue(estimatedCommitSize);
      if (commitSize < 0 || commitSize > byteLimit) {
        KeyCommitTooLargeException e =
            KeyCommitTooLargeException.causedBy(computationId, byteLimit, commitRequest);
        failureTracker.trackFailure(computationId, workItem, e);
        LOG.error(e.toString());

        // Drop the current request in favor of a new, minimal one requesting truncation.
        // Messages, timers, counters, and other commit content will not be used by the service
        // so we're purposefully dropping them here
        commitRequest = buildWorkItemTruncationRequest(key, workItem, estimatedCommitSize);
      }

      workCommitter.commit(Commit.create(commitRequest, computationState, work));

      // Compute shuffle and state byte statistics these will be flushed asynchronously.
      long stateBytesWritten =
          outputBuilder
              .clearOutputMessages()
              .clearPerWorkItemLatencyAttributions()
              .build()
              .getSerializedSize();
      long shuffleBytesRead = 0;
      for (Windmill.InputMessageBundle bundle : workItem.getMessageBundlesList()) {
        for (Windmill.Message message : bundle.getMessagesList()) {
          shuffleBytesRead += message.getSerializedSize();
        }
      }
      long stateBytesRead = stateReader.getBytesRead() + localSideInputStateFetcher.getBytesRead();
      streamingCounters.windmillShuffleBytesRead().addValue(shuffleBytesRead);
      streamingCounters.windmillStateBytesRead().addValue(stateBytesRead);
      streamingCounters.windmillStateBytesWritten().addValue(stateBytesWritten);

      LOG.debug("Processing done for work token: {}", workItem.getWorkToken());
    } catch (Throwable t) {
      if (executionState != null) {
        try {
          executionState.context().invalidateCache();
          executionState.workExecutor().close();
        } catch (Exception e) {
          LOG.warn("Failed to close map task executor: ", e);
        } finally {
          // Release references to potentially large objects early.
          executionState = null;
        }
      }

      workFailureProcessor.logAndProcessFailure(
          computationId,
          work,
          t,
          invalidWork ->
              computationState.completeWorkAndScheduleNextWorkForKey(
                  createShardedKey(invalidWork), invalidWork.id()));
    } finally {
      // Update total processing time counters. Updating in finally clause ensures that
      // work items causing exceptions are also accounted in time spent.
      long processingTimeMsecs =
          TimeUnit.NANOSECONDS.toMillis(System.nanoTime() - processingStartTimeNanos);
      stageInfo.totalProcessingMsecs().addValue(processingTimeMsecs);

      // Attribute all the processing to timers if the work item contains any timers.
      // Tests show that work items rarely contain both timers and message bundles. It should
      // be a fairly close approximation.
      // Another option: Derive time split between messages and timers based on recent totals.
      // either here or in DFE.
      if (work.getWorkItem().hasTimers()) {
        stageInfo.timerProcessingMsecs().addValue(processingTimeMsecs);
      }

      sampler.resetForWorkId(work.getLatencyTrackingId());
      DataflowWorkerLoggingMDC.setWorkId(null);
      DataflowWorkerLoggingMDC.setStageName(null);
    }
  }

  private static ShardedKey createShardedKey(Work work) {
    return ShardedKey.create(work.getWorkItem().getKey(), work.getWorkItem().getShardingKey());
  }

  private WorkItemCommitRequest buildWorkItemTruncationRequest(
      final ByteString key, final Windmill.WorkItem workItem, final int estimatedCommitSize) {
    Windmill.WorkItemCommitRequest.Builder outputBuilder = initializeOutputBuilder(key, workItem);
    outputBuilder.setExceedsMaxWorkItemCommitBytes(true);
    outputBuilder.setEstimatedWorkItemCommitBytes(estimatedCommitSize);
    return outputBuilder.build();
  }

  private void onCompleteCommit(CompleteCommit completeCommit) {
    if (completeCommit.status() != Windmill.CommitStatus.OK) {
      readerCache.invalidateReader(
          WindmillComputationKey.create(
              completeCommit.computationId(), completeCommit.shardedKey()));
      stateCache
          .forComputation(completeCommit.computationId())
          .invalidate(completeCommit.shardedKey());
    }

    Optional.ofNullable(computationMap.get(completeCommit.computationId()))
        .ifPresent(
            state ->
                state.completeWorkAndScheduleNextWorkForKey(
                    completeCommit.shardedKey(), completeCommit.workId()));
  }

  private Windmill.GetWorkResponse getWork() {
    return windmillServer.getWork(
        Windmill.GetWorkRequest.newBuilder()
            .setClientId(clientId)
            .setMaxItems(chooseMaximumBundlesOutstanding())
            .setMaxBytes(MAX_GET_WORK_FETCH_BYTES)
            .build());
  }

  private void getConfigFromWindmill(String computation) {
    Windmill.GetConfigRequest request =
        Windmill.GetConfigRequest.newBuilder().addComputations(computation).build();

    Windmill.GetConfigResponse response = windmillServer.getConfig(request);
    // The max work item commit bytes should be modified to be dynamic once it is available in
    // the request.
    for (Windmill.GetConfigResponse.SystemNameToComputationIdMapEntry entry :
        response.getSystemNameToComputationIdMapList()) {
      systemNameToComputationIdMap.put(entry.getSystemName(), entry.getComputationId());
    }

    // Outer keys are computation ids. Outer values are map from transform username to state family.
    Map<String, Map<String, String>> transformUserNameToStateFamilyByComputationId =
        new HashMap<>();
    for (Windmill.GetConfigResponse.ComputationConfigMapEntry computationConfig :
        response.getComputationConfigMapList()) {
      Map<String, String> transformUserNameToStateFamily =
          transformUserNameToStateFamilyByComputationId.computeIfAbsent(
              computationConfig.getComputationId(), k -> new HashMap<>());
      for (Windmill.ComputationConfig.TransformUserNameToStateFamilyEntry entry :
          computationConfig.getComputationConfig().getTransformUserNameToStateFamilyList()) {
        transformUserNameToStateFamily.put(entry.getTransformUserName(), entry.getStateFamily());
      }
    }

    for (String serializedMapTask : response.getCloudWorksList()) {
      try {
        MapTask mapTask = parseMapTask(serializedMapTask);
        String computationId =
            systemNameToComputationIdMap.containsKey(mapTask.getSystemName())
                ? systemNameToComputationIdMap.get(mapTask.getSystemName())
                : mapTask.getSystemName();
        addComputation(
            computationId,
            mapTask,
            transformUserNameToStateFamilyByComputationId.getOrDefault(
                computationId, ImmutableMap.of()));
      } catch (IOException e) {
        LOG.warn("Parsing MapTask failed: {}", serializedMapTask);
        LOG.warn("Error: ", e);
      }
    }
    for (Windmill.GetConfigResponse.NameMapEntry entry : response.getNameMapList()) {
      stateNameMap.put(entry.getUserName(), entry.getSystemName());
    }
  }

  /**
   * Sends a request to get configuration from Dataflow, either for a specific computation (if
   * computation is not null) or global configuration (if computation is null).
   *
   * @throws IOException if the RPC fails.
   */
  private void getConfigFromDataflowService(@Nullable String computation) throws IOException {
    Optional<WorkItem> workItem =
        computation != null
            ? workUnitClient.getStreamingConfigWorkItem(computation)
            : workUnitClient.getGlobalStreamingConfigWorkItem();

    if (!workItem.isPresent()) {
      return;
    }
    StreamingConfigTask config = workItem.get().getStreamingConfigTask();
    Preconditions.checkState(config != null);
    if (config.getUserStepToStateFamilyNameMap() != null) {
      stateNameMap.putAll(config.getUserStepToStateFamilyNameMap());
    }
    if (computation == null) {
      if (config.getMaxWorkItemCommitBytes() != null
          && config.getMaxWorkItemCommitBytes() > 0
          && config.getMaxWorkItemCommitBytes() <= Integer.MAX_VALUE) {
        setMaxWorkItemCommitBytes(config.getMaxWorkItemCommitBytes().intValue());
      } else {
        setMaxWorkItemCommitBytes(180 << 20);
      }
    }
    List<StreamingComputationConfig> configs = config.getStreamingComputationConfigs();
    if (configs != null) {
      for (StreamingComputationConfig computationConfig : configs) {
        MapTask mapTask = new MapTask();
        mapTask.setSystemName(computationConfig.getSystemName());
        mapTask.setStageName(computationConfig.getStageName());
        mapTask.setInstructions(computationConfig.getInstructions());
        addComputation(
            computationConfig.getComputationId(),
            mapTask,
            Optional.ofNullable(computationConfig.getTransformUserNameToStateFamily())
                .orElseGet(ImmutableMap::of));
      }
    }

    if (config.getWindmillServiceEndpoint() != null
        && !config.getWindmillServiceEndpoint().isEmpty()) {
      int port = 443;
      if (config.getWindmillServicePort() != null && config.getWindmillServicePort() != 0) {
        port = config.getWindmillServicePort().intValue();
      }
      HashSet<HostAndPort> endpoints = new HashSet<>();
      for (String endpoint : Splitter.on(',').split(config.getWindmillServiceEndpoint())) {
        endpoints.add(HostAndPort.fromString(endpoint).withDefaultPort(port));
      }
      windmillServer.setWindmillServiceEndpoints(endpoints);
    }
  }

  /**
   * Schedules a background thread that periodically sends getConfig requests to Dataflow Service to
   * obtain the windmill service endpoint. Blocks until the windmillServer is ready.
   */
  @SuppressWarnings("FutureReturnValueIgnored")
  private void schedulePeriodicGlobalConfigRequests() {
    Preconditions.checkState(windmillServiceEnabled);
    if (!windmillServer.isReady()) {
      // Get the initial global configuration. This will initialize the windmillServer stub.
      while (true) {
        LOG.info("Sending request to get global configuration for this worker");
        getGlobalConfig();
        if (windmillServer.isReady()) {
          break;
        }
        LOG.info("windmillServerStub is not ready yet, will retry in 5 seconds");
        sleep(5000);
      }
    }
    LOG.info("windmillServerStub is now ready");

    // Now start a thread that periodically refreshes the windmill service endpoint.
    ScheduledExecutorService configRefreshTimer =
        executorSupplier.apply("GlobalConfigRefreshTimer");
    configRefreshTimer.scheduleWithFixedDelay(
        this::getGlobalConfig,
        0,
        options.getGlobalConfigRefreshPeriod().getMillis(),
        TimeUnit.MILLISECONDS);
    scheduledExecutors.add(configRefreshTimer);
  }

  private void getGlobalConfig() {
    // No need to pass a computation since we are only interested in the global config.
    getConfig(null);
  }

  // Attempts to populate computationMap with an entry for the computation. Upon
  // error or shutdown computationMap may remain unchanged.
  private void getConfig(String computation) {
    BackOff backoff =
        FluentBackoff.DEFAULT
            .withInitialBackoff(Duration.millis(100))
            .withMaxBackoff(Duration.standardMinutes(1))
            .withMaxCumulativeBackoff(Duration.standardMinutes(5))
            .backoff();
    while (running.get()) {
      try {
        if (windmillServiceEnabled) {
          getConfigFromDataflowService(computation);
        } else {
          getConfigFromWindmill(computation);
        }
        return;
      } catch (IllegalArgumentException | IOException e) {
        LOG.warn("Error fetching config: ", e);
        try {
          if (!BackOffUtils.next(Sleeper.DEFAULT, backoff)) {
            return;
          }
        } catch (IOException ioe) {
          LOG.warn("Error backing off, will not retry: ", ioe);
          return;
        } catch (InterruptedException ie) {
          Thread.currentThread().interrupt();
          return;
        }
      }
    }
  }

  @VisibleForTesting
  public Iterable<CounterUpdate> buildCounters() {
    return Iterables.concat(
        streamingCounters
            .pendingDeltaCounters()
            .extractModifiedDeltaUpdates(DataflowCounterUpdateExtractor.INSTANCE),
        streamingCounters
            .pendingCumulativeCounters()
            .extractUpdates(false, DataflowCounterUpdateExtractor.INSTANCE));
  }

  private class HarnessDataProvider implements StatusDataProvider {
    @Override
    public void appendSummaryHtml(PrintWriter writer) {
      writer.println("Running: " + running.get() + "<br>");
      writer.println("ID: " + clientId + "<br>");
    }
  }

  private class SpecsServlet extends BaseStatusServlet {

    public SpecsServlet() {
      super("/specs");
    }

    @Override
    public void doGet(HttpServletRequest request, HttpServletResponse response) throws IOException {
      PrintWriter writer = response.getWriter();
      writer.println("<h1>Specs</h1>");
      for (Map.Entry<String, ComputationState> entry : computationMap.entrySet()) {
        writer.println("<h3>" + entry.getKey() + "</h3>");
        writer.print("<script>document.write(JSON.stringify(");
        writer.print(entry.getValue().getMapTask().toString());
        writer.println(", null, \"&nbsp&nbsp\").replace(/\\n/g, \"<br>\"))</script>");
      }
    }
  }

  private class MetricsDataProvider implements StatusDataProvider {

    @Override
    public void appendSummaryHtml(PrintWriter writer) {
      writer.println(workUnitExecutor.summaryHtml());

      writer.print("Active commit: ");
      appendHumanizedBytes(workCommitter.currentActiveCommitBytes(), writer);
      writer.println("<br>");

      metricTrackingWindmillServer.printHtml(writer);

      writer.println("<br>");

      writer.println("Active Keys: <br>");
      for (Map.Entry<String, ComputationState> computationEntry : computationMap.entrySet()) {
        writer.print(computationEntry.getKey());
        writer.print(":<br>");
        computationEntry.getValue().printActiveWork(writer);
        writer.println("<br>");
      }
    }

    private void appendHumanizedBytes(long bytes, PrintWriter writer) {
      if (bytes < (4 << 10)) {
        writer.print(bytes);
        writer.print("B");
      } else if (bytes < (4 << 20)) {
        writer.print("~");
        writer.print(bytes >> 10);
        writer.print("KB");
      } else {
        writer.print("~");
        writer.print(bytes >> 20);
        writer.print("MB");
      }
    }
  }
}<|MERGE_RESOLUTION|>--- conflicted
+++ resolved
@@ -431,14 +431,9 @@
             failureTracker,
             streamingCounters,
             memoryMonitor,
-<<<<<<< HEAD
             workExecutor,
             options.getWindmillHarnessUpdateReportingPeriod().getMillis(),
             options.getPerWorkerMetricsUpdateReportingPeriodMillis());
-=======
-            workExecutor);
-
->>>>>>> e1a3eafb
     return new StreamingDataflowWorker(
         windmillServer,
         clientId,
